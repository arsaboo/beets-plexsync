--- conflicted
+++ resolved
@@ -8,6 +8,7 @@
 from typing import Tuple
 import time
 import os
+import copy
 import copy
 
 from beets import config
@@ -345,7 +346,7 @@
     import numpy as np
     if not tracks:
         return []
-    
+
     # Standard weighted selection for all playlist types
     base_time = datetime.now()
     track_scores = [(track, calculate_track_score(ps, track, base_time, playlist_type=playlist_type)) for track in tracks]
@@ -984,7 +985,6 @@
     if not selected_tracks:
         ps._log.warning("No tracks matched criteria for Fresh Favorites playlist")
         return
-<<<<<<< HEAD
     try:
         ps._plex_clear_playlist(playlist_name)
         ps._log.info("Cleared existing Fresh Favorites playlist")
@@ -1002,15 +1002,15 @@
     discovery_ratio = get_config_value(fb_config, defaults_cfg, "discovery_ratio", 30)
     exclusion_days = get_config_value(fb_config, defaults_cfg, "exclusion_days", 30)
     filters = fb_config.get("filters", {})
-    
+
     # Get all items from beets library that have been synced with Plex
     all_beets_items = []
     for item in lib.items():
         if hasattr(item, "plex_ratingkey") and item.plex_ratingkey:
             all_beets_items.append(item)
-    
+
     ps._log.debug("Found {} tracks with Plex sync data", len(all_beets_items))
-    
+
     # Apply decade filter (1970-1989) and additional filters to beets items
     filtered_items = []
     for item in all_beets_items:
@@ -1018,7 +1018,7 @@
         year = getattr(item, 'year', None)
         if not (year and 1970 <= year <= 1989):
             continue  # Skip if not in 70s/80s range
-            
+
         # Apply additional filters
         include_item = True
         # Apply year filters if they exist in config (though may conflict with decade filter)
@@ -1032,7 +1032,7 @@
                 start_year, end_year = years_config['between']
                 if not (start_year <= year <= end_year):
                     include_item = False
-        
+
         # Apply genre filters if they exist
         if include_item and filters.get('include', {}).get('genres'):
             item_genres = set()
@@ -1044,7 +1044,7 @@
             include_genres = set(g.lower().strip() for g in filters['include']['genres'])
             if not (item_genres & include_genres):
                 include_item = False
-        
+
         # Apply exclude filters
         if include_item and filters.get('exclude', {}).get('genres'):
             item_genres = set()
@@ -1056,7 +1056,7 @@
             exclude_genres = set(g.lower().strip() for g in filters['exclude']['genres'])
             if item_genres & exclude_genres:
                 include_item = False
-        
+
         # Apply exclude years
         if include_item and filters.get('exclude', {}).get('years'):
             years_config = filters['exclude']['years']
@@ -1064,18 +1064,18 @@
                 include_item = False
             if 'after' in years_config and year and year > years_config['after']:
                 include_item = False
-        
+
         # Apply min rating filter
         if include_item and 'min_rating' in filters:
             rating = float(getattr(item, 'rating', 0)) or float(getattr(item, 'plex_userrating', 0)) or 0
             if rating < filters['min_rating']:
                 include_item = False
-        
+
         if include_item:
             filtered_items.append(item)
-    
+
     ps._log.debug("Filtered to {} tracks from 70s/80s after applying additional filters", len(filtered_items))
-    
+
     # Separate rated and unrated tracks
     rated_items = []
     unrated_items = []
@@ -1085,34 +1085,34 @@
             rated_items.append(item)
         else:
             unrated_items.append(item)
-    
+
     ps._log.debug("Split into {} rated and {} unrated tracks", len(rated_items), len(unrated_items))
-    
+
     # Calculate track proportions based on discovery_ratio
     unrated_items_count, rated_items_count = calculate_playlist_proportions(ps, max_tracks, discovery_ratio)
-    
+
     # Select tracks with special scoring for 70s/80s flashback playlist
     selected_rated = select_tracks_weighted(ps, rated_items, rated_items_count, playlist_type="70s80s_flashback")
     selected_unrated = select_tracks_weighted(ps, unrated_items, unrated_items_count, playlist_type="70s80s_flashback")
-    
+
     # Fill remaining slots if needed
     if len(selected_unrated) < unrated_items_count:
         additional_count = min(unrated_items_count - len(selected_unrated), max_tracks - len(selected_rated) - len(selected_unrated))
         remaining_rated = [t for t in rated_items if t not in selected_rated]
         additional_rated = select_tracks_weighted(ps, remaining_rated, additional_count, playlist_type="70s80s_flashback")
         selected_rated.extend(additional_rated)
-    
+
     selected_items = selected_rated + selected_unrated
     if len(selected_items) > max_tracks:
         selected_items = selected_items[:max_tracks]
-    
+
     import random
     random.shuffle(selected_items)
-    
+
     if not selected_items:
         ps._log.warning("No tracks matched criteria for 70s/80s Flashback playlist")
         return
-    
+
     # Convert selected beets items back to Plex tracks for playlist creation
     plex_tracks = []
     for item in selected_items:
@@ -1129,115 +1129,19 @@
                         plex_tracks.append(tracks[0])
                 except Exception:
                     continue
-    
+
     if not plex_tracks:
         ps._log.warning("Could not find any Plex tracks for 70s/80s Flashback playlist")
         return
-    
+
     try:
         ps._plex_clear_playlist(playlist_name)
-=======
-    try:
-        ps._plex_clear_playlist(playlist_name)
-        ps._log.info("Cleared existing Fresh Favorites playlist")
-    except Exception:
-        ps._log.debug("No existing Fresh Favorites playlist found")
-    ps._plex_add_playlist_item(selected_tracks, playlist_name)
-    ps._log.info("Successfully updated {} playlist with {} tracks", playlist_name, len(selected_tracks))
-
-
-def generate_70s80s_flashback(ps, lib, fb_config, plex_lookup, preferred_genres, similar_tracks):
-    playlist_name = fb_config.get("name", "70s/80s Flashback")
-    ps._log.info("Generating {} playlist", playlist_name)
-    defaults_cfg = get_plexsync_config(["playlists", "defaults"], dict, {})
-    max_tracks = get_config_value(fb_config, defaults_cfg, "max_tracks", 20)
-    discovery_ratio = get_config_value(fb_config, defaults_cfg, "discovery_ratio", 30)
-    exclusion_days = get_config_value(fb_config, defaults_cfg, "exclusion_days", 30)
-    filters = fb_config.get("filters", {})
-    
-    # Get tracks from the entire library using server-side filters if possible
-    # Add year constraints for 70s/80s manually since filters don't support this by default
-    _t0 = time.time()
-    all_library_tracks = ps.music.search(libtype="track")
-    ps._log.debug(
-        "Fetched all tracks for 70s/80s Flashback (no server filters) -> {} in {:.2f}s",
-        len(all_library_tracks), time.time() - _t0,
-    )
-    
-    # Filter for tracks from the 1970s and 1980s (70s/80s)
-    decade_filtered_tracks = []
-    for track in all_library_tracks:
-        year = getattr(track, 'year', None)
-        if year and 1970 <= year <= 1989:
-            decade_filtered_tracks.append(track)
-    
-    ps._log.debug("Filtered to {} tracks from 1970-1989", len(decade_filtered_tracks))
-    
-    # Apply additional filters if specified
-    if filters:
-        decade_filtered_tracks = apply_playlist_filters(ps, decade_filtered_tracks, filters)
-    
-    # Convert to beets items
-    final_tracks = []
-    for track in decade_filtered_tracks:
-        try:
-            beets_item = plex_lookup.get(track.ratingKey)
-            if beets_item:
-                final_tracks.append(beets_item)
-        except Exception as e:
-            ps._log.debug("Error converting track {}: {}", track.title, e)
-    
-    # Separate rated and unrated tracks
-    rated_tracks = []
-    unrated_tracks = []
-    for track in final_tracks:
-        rating = float(getattr(track, 'plex_userrating', 0))
-        if rating > 0:
-            rated_tracks.append(track)
-        else:
-            unrated_tracks.append(track)
-    
-    ps._log.debug("Split into {} rated and {} unrated tracks", len(rated_tracks), len(unrated_tracks))
-    
-    # Calculate track proportions based on discovery_ratio
-    unrated_tracks_count, rated_tracks_count = calculate_playlist_proportions(ps, max_tracks, discovery_ratio)
-    
-    # Select tracks with special scoring for 70s/80s flashback playlist
-    selected_rated = select_tracks_weighted(ps, rated_tracks, rated_tracks_count, playlist_type="70s80s_flashback")
-    selected_unrated = select_tracks_weighted(ps, unrated_tracks, unrated_tracks_count, playlist_type="70s80s_flashback")
-    
-    # Fill remaining slots if needed
-    if len(selected_unrated) < unrated_tracks_count:
-        additional_count = min(unrated_tracks_count - len(selected_unrated), max_tracks - len(selected_rated) - len(selected_unrated))
-        remaining_rated = [t for t in rated_tracks if t not in selected_rated]
-        additional_rated = select_tracks_weighted(ps, remaining_rated, additional_count, playlist_type="70s80s_flashback")
-        selected_rated.extend(additional_rated)
-    
-    selected_tracks = selected_rated + selected_unrated
-    if len(selected_tracks) > max_tracks:
-        selected_tracks = selected_tracks[:max_tracks]
-    
-    import random
-    random.shuffle(selected_tracks)
-    
-    if not selected_tracks:
-        ps._log.warning("No tracks matched criteria for 70s/80s Flashback playlist")
-        return
-    
-    try:
-        ps._plex_clear_playlist(playlist_name)
->>>>>>> 7053db92
         ps._log.info("Cleared existing 70s/80s Flashback playlist")
     except Exception:
         ps._log.debug("No existing 70s/80s Flashback playlist found")
-    
-<<<<<<< HEAD
+
     ps._plex_add_playlist_item(plex_tracks, playlist_name)
     ps._log.info("Successfully updated {} playlist with {} tracks", playlist_name, len(plex_tracks))
-=======
-    ps._plex_add_playlist_item(selected_tracks, playlist_name)
-    ps._log.info("Successfully updated {} playlist with {} tracks", playlist_name, len(selected_tracks))
->>>>>>> 7053db92
 
 
 def generate_highly_rated_tracks(ps, lib, hr_config, plex_lookup, preferred_genres, similar_tracks):
@@ -1247,16 +1151,15 @@
     max_tracks = get_config_value(hr_config, defaults_cfg, "max_tracks", 20)
     exclusion_days = get_config_value(hr_config, defaults_cfg, "exclusion_days", 30)
     filters = hr_config.get("filters", {})
-    
-<<<<<<< HEAD
+
     # Get all items from beets library that have been synced with Plex
     all_beets_items = []
     for item in lib.items():
         if hasattr(item, "plex_ratingkey") and item.plex_ratingkey:
             all_beets_items.append(item)
-    
+
     ps._log.debug("Found {} tracks with Plex sync data", len(all_beets_items))
-    
+
     # Apply filters to beets items
     filtered_items = []
     for item in all_beets_items:
@@ -1272,7 +1175,7 @@
                 start_year, end_year = years_config['between']
                 if not (start_year <= item.year <= end_year):
                     include_item = False
-        
+
         # Apply genre filters if they exist
         if include_item and filters.get('include', {}).get('genres'):
             item_genres = set()
@@ -1284,7 +1187,7 @@
             include_genres = set(g.lower().strip() for g in filters['include']['genres'])
             if not (item_genres & include_genres):
                 include_item = False
-        
+
         # Apply exclude filters
         if include_item and filters.get('exclude', {}).get('genres'):
             item_genres = set()
@@ -1296,7 +1199,7 @@
             exclude_genres = set(g.lower().strip() for g in filters['exclude']['genres'])
             if item_genres & exclude_genres:
                 include_item = False
-        
+
         # Apply exclude years
         if include_item and filters.get('exclude', {}).get('years'):
             years_config = filters['exclude']['years']
@@ -1304,16 +1207,16 @@
                 include_item = False
             if 'after' in years_config and item.year and item.year > years_config['after']:
                 include_item = False
-        
+
         # Apply min rating filter (for highly rated, we apply this separately below)
         if include_item and 'min_rating' in filters:
             rating = float(getattr(item, 'rating', 0)) or float(getattr(item, 'plex_userrating', 0)) or 0
             if rating < filters['min_rating']:
                 include_item = False
-        
+
         if include_item:
             filtered_items.append(item)
-    
+
     # Filter for highly rated tracks (rating >= 7)
     highly_rated_items = []
     for item in filtered_items:
@@ -1351,60 +1254,14 @@
         ps._log.warning("Could not find any Plex tracks for Highly Rated Tracks playlist")
         return
 
-=======
-    # Get tracks from the entire library
-    _t0 = time.time()
-    all_library_tracks = ps.music.search(libtype="track")
-    ps._log.debug(
-        "Fetched all tracks for Highly Rated Tracks (no server filters) -> {} in {:.2f}s",
-        len(all_library_tracks), time.time() - _t0,
-    )
-    
-    # Apply filters if specified
-    if filters:
-        all_library_tracks = apply_playlist_filters(ps, all_library_tracks, filters)
-    
-    # Convert to beets items
-    final_tracks = []
-    for track in all_library_tracks:
-        try:
-            beets_item = plex_lookup.get(track.ratingKey)
-            if beets_item:
-                final_tracks.append(beets_item)
-        except Exception as e:
-            ps._log.debug("Error converting track {}: {}", track.title, e)
-    
-    # Filter for highly rated tracks (rating >= 7)
-    highly_rated_tracks = []
-    for track in final_tracks:
-        rating = float(getattr(track, 'plex_userrating', 0))
-        if rating >= 7.0:  # High rating threshold
-            highly_rated_tracks.append(track)
-    
-    ps._log.debug("Filtered to {} highly rated tracks (rating >= 7.0)", len(highly_rated_tracks))
-    
-    # Select tracks using weighted scoring (with slight recency factor to keep rotation)
-    selected_tracks = select_tracks_weighted(ps, highly_rated_tracks, max_tracks, playlist_type="highly_rated")
-    
-    if not selected_tracks:
-        ps._log.warning("No tracks matched criteria for Highly Rated Tracks playlist")
-        return
-    
->>>>>>> 7053db92
     try:
         ps._plex_clear_playlist(playlist_name)
         ps._log.info("Cleared existing Highly Rated Tracks playlist")
     except Exception:
         ps._log.debug("No existing Highly Rated Tracks playlist found")
-<<<<<<< HEAD
 
     ps._plex_add_playlist_item(plex_tracks, playlist_name)
     ps._log.info("Successfully updated {} playlist with {} tracks", playlist_name, len(plex_tracks))
-=======
-    
-    ps._plex_add_playlist_item(selected_tracks, playlist_name)
-    ps._log.info("Successfully updated {} playlist with {} tracks", playlist_name, len(selected_tracks))
->>>>>>> 7053db92
 
 
 def generate_most_played_tracks(ps, lib, mp_config, plex_lookup, preferred_genres, similar_tracks):
@@ -1414,16 +1271,15 @@
     max_tracks = get_config_value(mp_config, defaults_cfg, "max_tracks", 20)
     exclusion_days = get_config_value(mp_config, defaults_cfg, "exclusion_days", 30)
     filters = mp_config.get("filters", {})
-    
-<<<<<<< HEAD
+
     # Get all items from beets library that have been synced with Plex
     all_beets_items = []
     for item in lib.items():
         if hasattr(item, "plex_ratingkey") and item.plex_ratingkey:
             all_beets_items.append(item)
-    
+
     ps._log.debug("Found {} tracks with Plex sync data", len(all_beets_items))
-    
+
     # Apply filters to beets items (similar to the helper I created earlier)
     filtered_items = []
     for item in all_beets_items:
@@ -1439,7 +1295,7 @@
                 start_year, end_year = years_config['between']
                 if not (start_year <= item.year <= end_year):
                     include_item = False
-        
+
         # Apply genre filters if they exist
         if include_item and filters.get('include', {}).get('genres'):
             item_genres = set()
@@ -1451,7 +1307,7 @@
             include_genres = set(g.lower().strip() for g in filters['include']['genres'])
             if not (item_genres & include_genres):
                 include_item = False
-        
+
         # Apply exclude filters
         if include_item and filters.get('exclude', {}).get('genres'):
             item_genres = set()
@@ -1463,7 +1319,7 @@
             exclude_genres = set(g.lower().strip() for g in filters['exclude']['genres'])
             if item_genres & exclude_genres:
                 include_item = False
-        
+
         # Apply exclude years
         if include_item and filters.get('exclude', {}).get('years'):
             years_config = filters['exclude']['years']
@@ -1471,24 +1327,24 @@
                 include_item = False
             if 'after' in years_config and item.year and item.year > years_config['after']:
                 include_item = False
-        
+
         # Apply min rating filter
         if include_item and 'min_rating' in filters:
             rating = float(getattr(item, 'rating', 0)) or float(getattr(item, 'plex_userrating', 0)) or 0
             if rating < filters['min_rating']:
                 include_item = False
-        
+
         if include_item:
             filtered_items.append(item)
-    
+
     ps._log.debug("Filtered to {} tracks after applying filters", len(filtered_items))
-    
+
     # Sort by play count in descending order (prioritize plex_viewcount)
     def get_play_count(item):
         return getattr(item, 'plex_viewcount', 0) or 0
 
     sorted_items = sorted(filtered_items, key=get_play_count, reverse=True)
-    
+
     ps._log.debug("Sorted {} tracks by play count for Most Played playlist", len(sorted_items))
 
     # Select the top tracks by play count, using weighted selection to add some variety
@@ -1519,55 +1375,13 @@
         ps._log.warning("Could not find any Plex tracks for Most Played Tracks playlist")
         return
 
-=======
-    # Get tracks from the entire library
-    _t0 = time.time()
-    all_library_tracks = ps.music.search(libtype="track")
-    ps._log.debug(
-        "Fetched all tracks for Most Played Tracks (no server filters) -> {} in {:.2f}s",
-        len(all_library_tracks), time.time() - _t0,
-    )
-    
-    # Apply filters if specified
-    if filters:
-        all_library_tracks = apply_playlist_filters(ps, all_library_tracks, filters)
-    
-    # Convert to beets items
-    final_tracks = []
-    for track in all_library_tracks:
-        try:
-            beets_item = plex_lookup.get(track.ratingKey)
-            if beets_item:
-                final_tracks.append(beets_item)
-        except Exception as e:
-            ps._log.debug("Error converting track {}: {}", track.title, e)
-    
-    # Sort all tracks by play count in descending order (no hard cutoff)
-    sorted_tracks = sorted(final_tracks, key=lambda t: getattr(t, 'plex_viewcount', 0), reverse=True)
-    
-    ps._log.debug("Sorted {} tracks by play count for Most Played playlist", len(sorted_tracks))
-    
-    # Select the top tracks by play count, using weighted selection to add some variety
-    selected_tracks = select_tracks_weighted(ps, sorted_tracks, max_tracks, playlist_type="most_played")
-    
-    if not selected_tracks:
-        ps._log.warning("No tracks matched criteria for Most Played Tracks playlist")
-        return
-    
->>>>>>> 7053db92
     try:
         ps._plex_clear_playlist(playlist_name)
         ps._log.info("Cleared existing Most Played Tracks playlist")
     except Exception:
         ps._log.debug("No existing Most Played Tracks playlist found")
-<<<<<<< HEAD
 
     ps._plex_add_playlist_item(plex_tracks, playlist_name)
     ps._log.info("Successfully updated {} playlist with {} tracks", playlist_name, len(plex_tracks))
-=======
-    
-    ps._plex_add_playlist_item(selected_tracks, playlist_name)
-    ps._log.info("Successfully updated {} playlist with {} tracks", playlist_name, len(selected_tracks))
->>>>>>> 7053db92
-
-
+
+

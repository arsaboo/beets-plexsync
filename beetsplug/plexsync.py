"""Update and sync Plex music library.

Plex users enter the Plex Token to enable updating.
Put something like the following in your config.yaml to configure:
    plex:
        host: localhost
        token: token
"""

import asyncio
import difflib
import os
import re
import time

import confuse
import dateutil.parser
import requests
import spotipy
from beets import config, ui
from beets.dbcore import types
from beets.dbcore.query import MatchQuery
from beets.library import DateType
from beets.plugins import BeetsPlugin
from beets.ui import input_, print_
from bs4 import BeautifulSoup
from jiosaavn import JioSaavn
from plexapi import exceptions
from plexapi.server import PlexServer
from spotipy.oauth2 import SpotifyClientCredentials, SpotifyOAuth


class PlexSync(BeetsPlugin):
    """Define plexsync class."""
    data_source = 'Plex'

    item_types = {
        'plex_guid': types.STRING,
        'plex_ratingkey': types.INTEGER,
        'plex_userrating': types.FLOAT,
        'plex_skipcount': types.INTEGER,
        'plex_viewcount': types.INTEGER,
        'plex_lastviewedat': DateType(),
        'plex_lastratedat': DateType(),
        'plex_updated': DateType(),
    }

    class dotdict(dict):
        """dot.notation access to dictionary attributes"""
        __getattr__ = dict.get
        __setattr__ = dict.__setitem__
        __delattr__ = dict.__delitem__

    def __init__(self):
        """Initialize plexsync plugin."""
        super().__init__()

        self.config_dir = config.config_dir()

        # Adding defaults.
        config['plex'].add({
            'host': 'localhost',
            'port': 32400,
            'token': '',
            'library_name': 'Music',
            'secure': False,
            'ignore_cert_errors': False})

        config['plexsync'].add({
            'tokenfile': 'spotify_plexsync.json',
            'manual_search': False})
        self.plexsync_token = config['plexsync']['tokenfile'].get(
            confuse.Filename(in_app_dir=True)
        )

        # add OpenAI defaults
        config['openai'].add({
            'api_key': '',
            'model': 'gpt-3.5-turbo',
            })

        config['openai']['api_key'].redact = True

        config['plex']['token'].redact = True
        baseurl = "http://" + config['plex']['host'].get() + ":" \
            + str(config['plex']['port'].get())
        try:
            self.plex = PlexServer(baseurl,
                                   config['plex']['token'].get())
        except exceptions.Unauthorized:
            raise ui.UserError('Plex authorization failed')
        try:
            self.music = self.plex.library.section(
                config['plex']['library_name'].get())
        except exceptions.NotFound:
            raise ui.UserError(f"{config['plex']['library_name']} \
                library not found")
        self.register_listener('database_change', self.listen_for_db_change)

    def authenticate_spotify_old(self):
        ID = config["spotify"]["client_id"].get()
        SECRET = config["spotify"]["client_secret"].get()
        redirect_uri = "http://localhost/"
        scope = "user-read-private user-read-email"
        # Create a SpotifyOAuth object with your credentials and scope
        self.auth_manager = SpotifyOAuth(
            client_id=ID, client_secret=SECRET, redirect_uri=redirect_uri,
            scope=scope, open_browser=False, cache_path=self.plexsync_token)
        # Create a Spotify object with the auth_manager
        self.sp = spotipy.Spotify(auth_manager=self.auth_manager)

    def authenticate_spotify(self):
        ID = config["spotify"]["client_id"].get()
        SECRET = config["spotify"]["client_secret"].get()
        redirect_uri = "http://localhost/"
        scope = "user-read-private user-read-email"

        # Create a SpotifyOAuth object with your credentials and scope
        self.auth_manager = SpotifyOAuth(
            client_id=ID, client_secret=SECRET, redirect_uri=redirect_uri,
            scope=scope, open_browser=False,cache_path=self.plexsync_token)
        self.token_info = self.auth_manager.get_cached_token()
        if self.token_info is None:
            self.auth_manager.get_access_token(as_dict=True)
        need_token = self.auth_manager.is_token_expired(self.token_info)
        if need_token:
            new_token = self.auth_manager.refresh_access_token(
                self.token_info['refresh_token'])
            self.token_info = new_token
        # Create a Spotify object with the auth_manager
        self.sp = spotipy.Spotify(auth=self.token_info.get('access_token'))

    def import_spotify_playlist(self, playlist_id):
        """This function returns a list of tracks in a Spotify playlist."""
        self.authenticate_spotify()
        songs = self.get_playlist_tracks(playlist_id)
        song_list = []
        for song in songs:
            # Find and store the song title
            if (("From \"" in song["track"]["name"]) or
                ("From &quot" in song["track"]["name"])):
                title_orig = song["track"]["name"].replace("&quot;", "\"")
                title, album = self.parse_title(title_orig)
            else:
                title = song["track"]["name"]
                album = self.clean_album_name(song["track"]["album"]["name"])
            try:
                year = dateutil.parser.parse(
                    song["track"]["album"]["release_date"], ignoretz=True)
            except ValueError:
                year = None
            # Find and store the song artist
            artist = song["track"]["artists"][0]["name"]
            # Create a dictionary with the song information
            song_dict = {"title": title.strip(),
                         "album": album.strip(), "artist": artist.strip(),
                         "year": year}
            # Append the dictionary to the list of songs
            song_list.append(song_dict)
        return song_list

    def get_playlist_id(self, url):
        # split the url by "/"
        parts = url.split("/")
        # find the index of "playlist"
        index = parts.index("playlist")
        # get the next part as the playlist id
        playlist_id = parts[index + 1]
        # return the playlist id
        return playlist_id

    def get_playlist_tracks(self, playlist_id):
        """This function returns a list of tracks in a Spotify playlist.

        Args:
            playlist_id (string): Spotify playlist ID

        Returns:
            list: tracks in a Spotify playlist
        """

        tracks_response = self.sp.playlist_tracks(playlist_id)
        tracks = tracks_response["items"]
        while tracks_response["next"]:
            tracks_response = self.sp.next(tracks_response)
            tracks.extend(tracks_response["items"])
        return tracks

    def listen_for_db_change(self, lib, model):
        """Listens for beets db change and register the update for the end."""
        self.register_listener('cli_exit', self._plexupdate)

    def commands(self):
        """Add beet UI commands to interact with Plex."""
        plexupdate_cmd = ui.Subcommand(
            'plexupdate', help=f'Update {self.data_source} library')

        def func(lib, opts, args):
            self._plexupdate()

        plexupdate_cmd.func = func

        # plexsync command
        sync_cmd = ui.Subcommand('plexsync',
                                 help="fetch track attributes from Plex")
        sync_cmd.parser.add_option(
            '-f', '--force', dest='force_refetch',
            action='store_true', default=False,
            help='re-sync Plex data when already present'
        )

        def func_sync(lib, opts, args):
            items = lib.items(ui.decargs(args))
            self._fetch_plex_info(items, ui.should_write(),
                                  opts.force_refetch)
        sync_cmd.func = func_sync

        # plexplaylistadd command
        playlistadd_cmd = ui.Subcommand('plexplaylistadd',
                                        help="add tracks to Plex playlist")
        playlistadd_cmd.parser.add_option('-m', '--playlist',
                                          default='Beets',
                                          help='add playlist to Plex')

        def func_playlist_add(lib, opts, args):
            items = lib.items(ui.decargs(args))
            self._plex_add_playlist_item(items, opts.playlist)

        playlistadd_cmd.func = func_playlist_add

        # plexplaylistremove command
        playlistrem_cmd = ui.Subcommand('plexplaylistremove',
                                        help="Plex playlist to edit")
        playlistrem_cmd.parser.add_option('-m', '--playlist',
                                          default='Beets',
                                          help='Plex playlist to edit')

        def func_playlist_rem(lib, opts, args):
            items = lib.items(ui.decargs(args))
            self._plex_remove_playlist_item(items, opts.playlist)

        playlistrem_cmd.func = func_playlist_rem

        # plexsyncrecent command - instead of using the plexsync command which
        # can be slow, we can use the plexsyncrecent command to update info
        # for tracks played in the last 7 days.
        syncrecent_cmd = ui.Subcommand('plexsyncrecent',
                                       help="Sync recently played tracks")

        def func_sync_recent(lib, opts, args):
            self._update_recently_played(lib)

        syncrecent_cmd.func = func_sync_recent

        # plexplaylistimport command
        playlistimport_cmd = ui.Subcommand('plexplaylistimport',
                                           help="import playlist in to Plex")

        playlistimport_cmd.parser.add_option('-m', '--playlist',
                                             default='Beets',
                                             help='name of the playlist to be \
                                                 added in Plex')
        playlistimport_cmd.parser.add_option('-u', '--url', default='',
                                             help='playlist URL to be imported in Plex')

        def func_playlist_import(lib, opts, args):
            self._plex_import_playlist(opts.playlist, opts.url)

        playlistimport_cmd.func = func_playlist_import

        # plexplaylistclear command
        playlistclear_cmd = ui.Subcommand('plexplaylistclear',
                                          help="clear Plex playlist")

        playlistclear_cmd.parser.add_option('-m', '--playlist',
                                            default='',
                                            help='name of the Plex playlist \
                                            to be cleared')

        def func_playlist_clear(lib, opts, args):
            self._plex_clear_playlist(opts.playlist)

        playlistclear_cmd.func = func_playlist_clear

        # plexcollage command
        collage_cmd = ui.Subcommand(
            'plexcollage', help="create album collage based on Plex history")

        collage_cmd.parser.add_option('-i', '--interval', default=7,
                                      help='days to look back for history')
        collage_cmd.parser.add_option('-g', '--grid', default=3,
                                      help='dimension of the collage grid') 

        def func_collage(lib, opts, args):
            self._plex_collage(opts.interval, opts.grid)

        collage_cmd.func = func_collage

        # plexcollage command
        sonicsage_cmd = ui.Subcommand(
            'plexsonic', help="create ChatGPT-based playlists")

        sonicsage_cmd.parser.add_option('-n', '--number', default=10,
                                        help='number of song recommendations')
        sonicsage_cmd.parser.add_option('-p', '--prompt', default='',
                                        help='describe what you want to hear')
        sonicsage_cmd.parser.add_option('-m', '--playlist',
                                        default='SonicSage',
                                        help='name of the playlist to be \
                                            added in Plex')
        sonicsage_cmd.parser.add_option('-c', '--clear', dest='clear',
                                        default=False, 
                                        help='Clear playlist if not empty')
        
        def func_sonic(lib, opts, args):
            self._plex_sonicsage(opts.number, opts.prompt, opts.playlist,
                                 opts.clear)

        sonicsage_cmd.func = func_sonic

        return [plexupdate_cmd, sync_cmd, playlistadd_cmd, playlistrem_cmd,
                syncrecent_cmd, playlistimport_cmd, playlistclear_cmd,
                collage_cmd, sonicsage_cmd]

    def parse_title(self, title_orig):
        if "(From \"" in title_orig:
            title = re.sub(r'\(From.*\)', '', title_orig)
            album = re.sub(r'^[^"]+"|(?<!^)"[^"]+"|"[^"]+$', '', title_orig)
        elif "[From \"" in title_orig:
            title = re.sub(r'\[From.*\]', '', title_orig)
            album = re.sub(r'^[^"]+"|(?<!^)"[^"]+"|"[^"]+$', '', title_orig)
        else:
            title = title_orig
            album = ""
        return title, album

    def clean_album_name(self, album_orig):
        album_orig = album_orig.replace(
            "(Original Motion Picture Soundtrack)",
            "").replace("- Hindi", "").strip()
        if "(From \"" in album_orig:
            album = re.sub(r'^[^"]+"|(?<!^)"[^"]+"|"[^"]+$', '', album_orig)
        elif "[From \"" in album_orig:
            album = re.sub(r'^[^"]+"|(?<!^)"[^"]+"|"[^"]+$', '', album_orig)
        else:
            album = album_orig
        return album

    saavn = JioSaavn()

    # Define a function to get playlist songs by id
    async def get_playlist_songs(playlist_url):
        # Use the async method from saavn
        songs = await saavn.get_playlist_songs(playlist_url)
        # Return a list of songs with details
        return songs

    def import_jiosaavn_playlist(self, playlist_url):
        data = asyncio.run(self.saavn.get_playlist_songs(playlist_url,
                                                         page=1, limit=100))
        songs = data['data']['list']
        song_list = []
        for song in songs:
            # Find and store the song title
            if (("From \"" in song['title']) or ("From &quot" in song['title'])):
                title_orig = song['title'].replace("&quot;", "\"")
                title, album = self.parse_title(title_orig)
            else:
                title = song['title']
                album = self.clean_album_name(song['more_info']['album'])
            year = song['year']
            # Find and store the song artist
            try:
                artist = song['more_info']['artistMap']['primary_artists'][0]['name']
            except:
                continue
            # Find and store the song duration
            #duration = song.find("div", class_="songs-list-row__length").text.strip()
            # Create a dictionary with the song information
            song_dict = {"title": title.strip(),
                         "album": album.strip(),
                         "artist": artist.strip(),
                         "year": year}
            # Append the dictionary to the list of songs
            song_list.append(song_dict)
        return song_list

    # Define a function that takes a title string and a list of tuples as input
    def find_closest_match(self, title, lst):
        # Initialize an empty list to store the matches and their scores
        matches = []
        # Loop through each tuple in the list
        for t in lst:
            # Use the SequenceMatcher class to compare the title with the
            # first element of the tuple
            # The ratio method returns a score between 0 and 1 indicating how
            # similar the two strings are based on the Levenshtein distance
            score = difflib.SequenceMatcher(None, title, t.title).ratio()
            # Append the tuple and the score to the matches list
            matches.append((t, score))
        # Sort the matches list by the score in descending order
        matches.sort(key=lambda x: x[1], reverse=True)
        # Return only the first element of each tuple in the matches 
        # list as a new list
        return [m[0] for m in matches]

    def import_gaana_playlist(self, playlist_url):
        # Make a GET request to the playlist url
        response = requests.get(playlist_url)
        # Check if the response is successful
        if response.status_code == 200:
            # Parse the html data from the response
            soup = BeautifulSoup(response.text, "html.parser")
            # Find all the div elements with class "s_c"
            result = soup.find_all("ul", {"class": "_row list_data"})
            # Create an empty list to store the tracks
            tracks = []
            # Loop through each div element
            for div in result:
                div_art = div.find("div", {"class": "_art"})
                artist = div_art.text.strip()
                div_alb = div.find("div", {"class": "_alb"})
                album = div_alb.text.strip()
                span = div.find("span", {"class": "t_over"})
                # Get the text content of the span element
                title_tmp = span.text.strip()
                title_orig = re.sub("^Premium  ", "", title_tmp)
                if "(From \"" in title_orig or "[From \"" in title_orig:
                    title, album = self.parse_title(title_orig)
                else:
                    title = title_orig.strip()
                song_dict = {"title": title.strip(),
                             "album": self.clean_album_name(album.strip()),
                             "artist": artist}
                # Append the title to the tracks list
                tracks.append(song_dict)
            # Return the tracks as a list of strings
            return tracks
        else:
            # Raise an exception if the response is not successful
            raise Exception(f"Gaana website returned status code \
                            {response.status_code}")

    def import_apple_playlist(self, url):
        # Send a GET request to the URL and get the HTML content
        response = requests.get(url)
        content = response.text

        # Create a BeautifulSoup object with the HTML content
        soup = BeautifulSoup(content, "html.parser")

        # Find all the song elements on the page
        songs = soup.find_all("div", class_="songs-list-row")
        # Create an empty list to store the songs
        song_list = []
        # Loop through each song element
        for song in songs:
            # Find and store the song title
            title_orig = song.find("div", class_="songs-list-row__song-name").\
                text.strip()
            title, album = self.parse_title(title_orig)
            # Find and store the song artist
            artist = song.find(
                "div", class_="songs-list-row__by-line").\
                text.strip().replace("\n", "").replace("  ", "")
            # Create a dictionary with the song information
            song_dict = {"title": title.strip(),
                         "album": album.strip(), "artist": artist.strip()}
            # Append the dictionary to the list of songs
            song_list.append(song_dict)
        return song_list

    def _plexupdate(self):
        """Update Plex music library."""
        try:
            self.music.update()
            self._log.info('Update started.')
        except exceptions.PlexApiException:
            self._log.warning("{} Update failed",
                              self.config['plex']['library_name'])

    def _fetch_plex_info(self, items, write, force):
        """Obtain track information from Plex."""
        for index, item in enumerate(items, start=1):
            self._log.info('Processing {}/{} tracks - {} ',
                           index, len(items), item)
            # If we're not forcing re-downloading for all tracks, check
            # whether the popularity data is already present
            if not force:
                if 'plex_userrating' in item:
                    self._log.debug('Plex rating already present for: {}',
                                    item)
                    continue
            plex_track = self.search_plex_track(item)
            if plex_track is None:
                self._log.info('No track found for: {}', item)
                continue
            item.plex_guid = plex_track.guid
            item.plex_ratingkey = plex_track.ratingKey
            item.plex_userrating = plex_track.userRating
            item.plex_skipcount = plex_track.skipCount
            item.plex_viewcount = plex_track.viewCount
            item.plex_lastviewedat = plex_track.lastViewedAt
            item.plex_lastratedat = plex_track.lastRatedAt
            item.plex_updated = time.time()
            item.store()
            if write:
                item.try_write()

    def search_plex_track(self, item):
        """Fetch the Plex track key."""
        tracks = self.music.searchTracks(
            **{'album.title': item.album, 'track.title': item.title})
        if len(tracks) == 1:
            return tracks[0]
        elif len(tracks) > 1:
            for track in tracks:
                if track.parentTitle == item.album \
                   and track.title == item.title:
                    return track
        else:
            self._log.debug('Track {} not found in Plex library', item)
            return None

    def _plex_add_playlist_item(self, items, playlist):
        """Add items to Plex playlist."""
        plex_set = set()
        try:
            plst = self.plex.playlist(playlist)
            playlist_set = set(plst.items())
        except exceptions.NotFound:
            plst = None
            playlist_set = set()
        for item in items:
            try:
                plex_set.add(self.plex.fetchItem(item.plex_ratingkey))
            except (exceptions.NotFound, AttributeError) as e:
                self._log.warning('{} not found in Plex library. Error: {}',
                                  item, e)
                continue
        to_add = plex_set - playlist_set
        self._log.info('Adding {} tracks to {} playlist',
                       len(to_add), playlist)
        if plst is None:
            self._log.info('{} playlist will be created', playlist)
            self.plex.createPlaylist(playlist, items=list(to_add))
        else:
            try:
                plst.addItems(items=list(to_add))
            except exceptions.BadRequest as e:
                self._log.error(
                    'Error adding items {} to {} playlist. Error: {}',
                    items, playlist, e)

    def _plex_remove_playlist_item(self, items, playlist):
        """Remove items from Plex playlist."""
        plex_set = set()
        try:
            plst = self.plex.playlist(playlist)
            playlist_set = set(plst.items())
        except exceptions.NotFound:
            self._log.error('{} playlist not found', playlist)
            return
        for item in items:
            try:
                plex_set.add(self.plex.fetchItem(item.plex_ratingkey))
            except (exceptions.NotFound) as e:
                self._log.warning('{} not found in Plex library. Error: {}',
                                  item, e)
                continue
        to_remove = plex_set.intersection(playlist_set)
        self._log.info('Removing {} tracks from {} playlist',
                       len(to_remove), playlist)
        plst.removeItems(items=list(to_remove))

    def _update_recently_played(self, lib):
        """Fetch the Plex track key."""
        tracks = self.music.search(
            filters={'track.lastViewedAt>>': '7d'}, libtype='track')
        self._log.info("Updating information for {} tracks", len(tracks))
        with lib.transaction():
            for track in tracks:
                query = MatchQuery("plex_ratingkey", track.ratingKey,
                                   fast=False)
                items = lib.items(query)
                if not items:
                    self._log.debug("{} | track not found", query)
                    continue
                elif len(items) == 1:
                    self._log.info("Updating information for {} ", items[0])
                    items[0].plex_userrating = track.userRating
                    items[0].plex_skipcount = track.skipCount
                    items[0].plex_viewcount = track.viewCount
                    items[0].plex_lastviewedat = track.lastViewedAt
                    items[0].plex_lastratedat = track.lastRatedAt
                    items[0].plex_updated = time.time()
                    items[0].store()
                    items[0].try_write()
                else:
                    self._log.debug("Please sync Plex library again")
                    continue

    def search_plex_song(self, song, manual_search=False):
        """Fetch the Plex track key."""

        if song['album'] == "":
            tracks = self.music.searchTracks(**{'track.title': song['title']})
        else:
            tracks = self.music.searchTracks(
                **{'album.title': song['album'],
                   'track.title': song['title']})
            if len(tracks) == 0:
                tracks = self.music.searchTracks(
                    **{'track.title': song['title']})
        artist = song['artist'].split(",")[0]
        if len(tracks) == 1:
            return tracks[0]
        elif len(tracks) > 1:
            sorted_tracks = self.find_closest_match(song['title'], tracks)
            self._log.debug('Found {} tracks for {}', len(sorted_tracks),
                            song['title'])
            if manual_search and len(sorted_tracks) > 0:
                print_(f'Choose candidates for {song["album"]} - '
                       f'{song["title"]}:')
                for i, track in enumerate(sorted_tracks, start=1):
                    print_(f'{i}. {track.parentTitle} - {track.title} - '
                           f'{track.artist().title}')
                sel = ui.input_options(('aBort', 'Skip'),
                                       numrange=(1, len(sorted_tracks)),
                                       default=1)
                if sel in ('b', 'B', 's', 'S'):
                    return None
                return sorted_tracks[sel - 1] if sel > 0 else None
            for track in sorted_tracks:
                if track.originalTitle is not None:
                    plex_artist = track.originalTitle
                else:
                    plex_artist = track.artist().title
                if artist in plex_artist:
                    return track
        else:
            if config['plexsync']['manual_search'] and not manual_search:
                self._log.info('Track {} - {} not found in Plex',
                               song['album'], song['title'])
                if ui.input_yn("Search manually? (Y/n)"):
                    self.manual_track_search()
            else:
                self._log.info('Track {} - {} not found in Plex',
                               song['album'], song['title'])
            return None

    def manual_track_search(self):
        """Manually search for a track in the Plex library.

        Prompts the user to enter the title, album, and artist of the track 
        they want to search for.
        Calls the `search_plex_song` method with the provided information and
        sets the `manual_search` flag to True.
        """
        song_dict = {}
        title = input_('Title:').strip()
        album = input_('Album:').strip()
        artist = input_('Artist:').strip()
        song_dict = {"title": title.strip(),
                     "album": album.strip(), "artist": artist.strip()}
        self.search_plex_song(song_dict, manual_search=True)

    def _plex_import_playlist(self, playlist, playlist_url):
        """Import playlist into Plex."""
        if "http://" not in playlist_url and "https://" not in playlist_url:
            raise ui.UserError('Playlist URL not provided')
        self._log.info('Adding tracks from {} into {} playlist',
                       playlist_url, playlist)
        if "apple" in playlist_url:
            songs = self.import_apple_playlist(playlist_url)
        elif "jiosaavn" in playlist_url:
            songs = self.import_jiosaavn_playlist(playlist_url)
        elif "gaana.com" in playlist_url:
            songs = self.import_gaana_playlist(playlist_url)
        elif "spotify" in playlist_url:
            songs = self.import_spotify_playlist(
                self.get_playlist_id(playlist_url))
        elif "youtube" in playlist_url:
            songs = self.import_yt_playlist(playlist_url)
        else:
            songs = []
<<<<<<< HEAD
            raise ui.UserError('Playlist URL not supported')
        print(songs)
=======
            self._log.error('Playlist URL not supported')
>>>>>>> 77efe562
        song_list = []
        if songs:
            for song in songs:
                if self.search_plex_song(song) is not None:
                    found = self.search_plex_song(song)
                    song_dict = {"title": found.title,
                                 "album": found.parentTitle,
                                 "plex_ratingkey": found.ratingKey}
                    song_list.append(self.dotdict(song_dict))
        self._plex_add_playlist_item(song_list, playlist)

    def _plex_clear_playlist(self, playlist):
        """Clear Plex playlist."""
        # Get the playlist
        plist = self.plex.playlist(playlist)
        # Get a list of all the tracks in the playlist
        tracks = plist.items()
        # Loop through each track
        for track in tracks:
            # Remove the track from the playlist
            plist.removeItems(track)

    def _plex_collage(self, interval, grid):
        """Create a collage of most played albums."""
        self._log.info('Creating collage of most played albums in the last {} '
                       'days', interval)
        tot = int(grid) ** 2
        interval2 = str(interval) + 'd'
        albums = self.music.search(filters={'album.lastViewedAt>>': interval2},
                                   sort="viewCount:desc", libtype='album',
                                   maxresults=tot)
        sorted = self._plex_most_played_albums(albums, int(interval))
        # Create a list of album art
        album_art = []
        for album in sorted:
            album_art.append(album.thumbUrl)
        collage = self.create_collage(album_art, int(grid))
        try:
            collage.save(os.path.join(self.config_dir, 'collage.png'))
        except Exception as e:
            self._log.error('Unable to save collage. Error: {}', e)
            return

    def _plex_most_played_albums(self, albums, interval):
        """Return a list of most played albums in the last `interval` days."""
        from datetime import datetime, timedelta
        now = datetime.now
        for album in albums:
            frm_dt = now() - timedelta(days=interval)
            history = album.history(mindate=frm_dt)
            album.count = len(history)
        # sort the albums according to the number of times they were played
        sorted_albums = sorted(albums, key=lambda x: x.count, reverse=True)
        # print the top 10 albums. Use this only in debug mode
        for album in sorted_albums[:10]:
            self._log.debug('{} played {} times',
                            album.title, album.count)
        return sorted_albums

    def create_collage(self, list_image_urls, dimension):
        """Create a collage from a list of image urls."""
        import math
        from io import BytesIO

        from PIL import Image
        thumbnail_size = 300
        images = []
        for url in list_image_urls:
            try:
                response = requests.get(url)
                img = Image.open(BytesIO(response.content))
                img = img.resize((thumbnail_size, thumbnail_size))
                images.append(img)
            except Exception:
                self._log.debug('Unable to fetch image from {}', url)
                continue
        # Calculate the size of the grid
        grid_size = thumbnail_size * dimension
        # Create the new image
        grid = Image.new('RGB', size=(grid_size, grid_size))
        # Paste the images into the grid
        for index, image in enumerate(images):
            grid.paste(image,
                       box=(thumbnail_size * (index % dimension),
                            thumbnail_size * math.floor(index / dimension)))
        return grid

    def _plex_sonicsage(self, number, prompt, playlist, clear):
        """
        Generate song recommendations using OpenAI's GPT-3 model based on a given prompt,
        and add the recommended songs to a Plex playlist.

        Args:
            number (int): The number of song recommendations to generate.
            prompt (str): The prompt to use for generating song recommendations.
            playlist (str): The name of the Plex playlist to add the recommended songs to.
            clear (bool): Whether to clear the playlist before adding the recommended songs.

        Returns:
            None
        """
        if not bool(config['openai']['api_key'].get()):
            self._log.error('OpenAI API key not provided')
            return
        if prompt == '':
            self._log.error('Prompt not provided')
            return
        songs = self.chat_gpt_song_rec(number, prompt)
        song_list = []
        if songs is None:
            return
        for song in songs['songs']:
            title = song['title']
            album = song['album']
            artist = song['artist']
            year = song['year']
            song_dict = {"title": title.strip(),
                         "album": album.strip(),
                         "artist": artist.strip(), "year": int(year)}
            song_list.append(song_dict)
        self._log.debug('{} songs to be added in Plex library: {}',
                        len(song_list), song_list)
        matched_songs = []
        for song in song_list:
            if self.search_plex_song(song) is not None:
                found = self.search_plex_song(song)
                match_dict = {"title": found.title, "album": found.parentTitle,
                              "plex_ratingkey": found.ratingKey}
                self._log.debug('Song matched in Plex library: {}', match_dict)
                matched_songs.append(self.dotdict(match_dict))
        self._log.debug('Songs matched in Plex library: {}', matched_songs)
        if clear:
            try:
                self._plex_clear_playlist(playlist)
            except exceptions.NotFound:
                self._log.debug(f'Unable to clear playlist {playlist}')
        try:
            self._plex_add_playlist_item(matched_songs, playlist)
        except Exception as e:
            self._log.error('Unable to add songs to playlist. Error: {}', e)

    def chat_gpt_song_rec(self, number, prompt):
        import openai
        openai.api_key = config['openai']['api_key'].get()
        model = config['openai']['model'].get()
        num_songs = int(number)
        sys_prompt = (
            f'You are a music recommender. You will reply with {num_songs} song '
            'recommendations in a JSON format. Only reply with the JSON object, '
            'no need to send anything else. Include title, artist, album, and '
            'year in the JSON response. Use the JSON format: '
            '{'
            '    "songs": ['
            '        {'
            '            "title": "Title of song 1",'
            '            "artist": "Artist of Song 1",'
            '            "album": "Album of Song 1",'
            '            "year": "Year of release"'
            '        }'
            '    ]'
            '}'
        )
        messages = [{"role": "system", "content": sys_prompt}]
        messages.append({"role": "user", "content": prompt})
        try:
            self._log.info('Sending request to OpenAI')
            chat = openai.ChatCompletion.create(model=model, messages=messages,
                                                temperature=0.7)
        except Exception as e:
            self._log.error('Unable to connect to OpenAI. Error: {}', e)
            return
        reply = chat.choices[0].message.content
        tokens = chat.usage.total_tokens
        self._log.debug('OpenAI used {} tokens and replied: {}', tokens, reply)
        return self.extract_json(reply)

    def extract_json(self, jsonString):
        import json
        startIndex = jsonString.index('{')
        endIndex = jsonString.rindex('}')
        jsonSubstring = jsonString[startIndex:endIndex + 1]
        obj = json.loads(jsonSubstring)
        return obj

    def import_yt_playlist(self, url):
        try:
            from beetsplug.youtube import YouTubePlugin
        except ModuleNotFoundError:
            self._log.error('YouTube plugin not installed')
            return
        try:
            ytp = YouTubePlugin()
        except Exception as e:
            self._log.error(
                'Unable to initialize YouTube plugin. Error: {}', e)
            return
        return ytp.import_youtube_playlist(url)<|MERGE_RESOLUTION|>--- conflicted
+++ resolved
@@ -684,12 +684,7 @@
             songs = self.import_yt_playlist(playlist_url)
         else:
             songs = []
-<<<<<<< HEAD
-            raise ui.UserError('Playlist URL not supported')
-        print(songs)
-=======
             self._log.error('Playlist URL not supported')
->>>>>>> 77efe562
         song_list = []
         if songs:
             for song in songs:
